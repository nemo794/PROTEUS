--- conflicted
+++ resolved
@@ -93,11 +93,6 @@
                       'osgeo', 'scipy', 'pytest', 'requests',
                       'pystac-client', 'mgrs', 'pyproj'],
     url='https://github.com/opera-adt/PROTEUS',
-<<<<<<< HEAD
-    author='Gustavo H. X. Shiroma and Samantha C. Niemoeller',
-    author_email=('gustavo.h.shiroma@jpl.nasa.gov'),
-=======
->>>>>>> 80fd028e
     license='Copyright by the California Institute of Technology.'
     ' ALL RIGHTS RESERVED.',
     long_description=long_description,
